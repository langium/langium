/******************************************************************************
 * Copyright 2021 TypeFox GmbH
 * This program and the accompanying materials are made available under the
 * terms of the MIT License, which is available in the project root.
 ******************************************************************************/

import {
<<<<<<< HEAD
    CompletionItem, Diagnostic, DiagnosticSeverity, DocumentSymbol, MarkupContent, Range, ReferenceParams, TextDocumentIdentifier, TextDocumentPositionParams
=======
    CancellationTokenSource,
    CompletionItem, Diagnostic, DiagnosticSeverity, DocumentSymbol, MarkupContent, Range, SemanticTokensParams, SemanticTokenTypes, TextDocumentIdentifier, TextDocumentPositionParams
>>>>>>> 388dc44d
} from 'vscode-languageserver';
import { URI } from 'vscode-uri';
import { LangiumServices } from '../services';
import { AstNode, Properties } from '../syntax-tree';
import { escapeRegExp } from '../utils/regex-util';
import { LangiumDocument } from '../workspace/documents';
import { findNodeForFeature } from '../grammar/grammar-util';
import { SemanticTokensDecoder } from '../lsp/semantic-token-provider';

export function parseHelper<T extends AstNode = AstNode>(services: LangiumServices): (input: string) => Promise<LangiumDocument<T>> {
    const metaData = services.LanguageMetaData;
    const documentBuilder = services.shared.workspace.DocumentBuilder;
    return async input => {
        const randomNumber = Math.floor(Math.random() * 10000000) + 1000000;
        const uri = URI.parse(`file:///${randomNumber}${metaData.fileExtensions[0]}`);
        const document = services.shared.workspace.LangiumDocumentFactory.fromString<T>(input, uri);
        services.shared.workspace.LangiumDocuments.addDocument(document);
        await documentBuilder.build([document]);
        return document;
    };
}

export type ExpectFunction = (actual: unknown, expected: unknown) => void;

export interface ExpectedBase {
    text: string
    indexMarker?: string
    rangeStartMarker?: string
    rangeEndMarker?: string
}

export interface ExpectedSymbols extends ExpectedBase {
    expectedSymbols: DocumentSymbol[]
}

export function expectSymbols(services: LangiumServices, expectEqual: ExpectFunction): (input: ExpectedSymbols) => Promise<void> {
    return async input => {
        const document = await parseDocument(services, input.text);
        const symbolProvider = services.lsp.DocumentSymbolProvider;
        const symbols = await symbolProvider.getSymbols(document, textDocumentParams(document));
        expectEqual(symbols.length, input.expectedSymbols.length);
        for (let i = 0; i < input.expectedSymbols.length; i++) {
            const expected = input.expectedSymbols[i];
            const item = symbols[i];
            if (typeof expected === 'string') {
                expectEqual(item.name, expected);
            } else {
                expectEqual(item, expected);
            }
        }
    };
}

export function expectFoldings(services: LangiumServices, expectEqual: ExpectFunction): (input: ExpectedBase) => Promise<void> {
    return async input => {
        const { output, ranges } = replaceIndices(input);
        const document = await parseDocument(services, output);
        const foldingRangeProvider = services.lsp.FoldingRangeProvider;
        const foldings = await foldingRangeProvider.getFoldingRanges(document, textDocumentParams(document));
        foldings.sort((a, b) => a.startLine - b.startLine);
        expectEqual(foldings.length, ranges.length);
        for (let i = 0; i < ranges.length; i++) {
            const expected = ranges[i];
            const item = foldings[i];
            expectEqual(item.startLine, document.textDocument.positionAt(expected[0]).line);
            expectEqual(item.endLine, document.textDocument.positionAt(expected[1]).line);
        }
    };
}

function textDocumentParams(document: LangiumDocument): { textDocument: TextDocumentIdentifier } {
    return { textDocument: { uri: document.textDocument.uri } };
}

export interface ExpectedCompletion extends ExpectedBase {
    index: number
    expectedItems: Array<string | CompletionItem>
}

export function expectCompletion(services: LangiumServices, expectEqual: ExpectFunction): (completion: ExpectedCompletion) => Promise<void> {
    return async expectedCompletion => {
        const { output, indices } = replaceIndices(expectedCompletion);
        const document = await parseDocument(services, output);
        const completionProvider = services.lsp.completion.CompletionProvider;
        const offset = indices[expectedCompletion.index];
        const completions = await completionProvider.getCompletion(document, textDocumentPositionParams(document, offset));
        const items = completions.items.sort((a, b) => a.sortText?.localeCompare(b.sortText || '0') || 0);
        expectEqual(items.length, expectedCompletion.expectedItems.length);
        for (let i = 0; i < expectedCompletion.expectedItems.length; i++) {
            const expected = expectedCompletion.expectedItems[i];
            const completion = items[i];
            if (typeof expected === 'string') {
                expectEqual(completion.label, expected);
            } else {
                expectEqual(completion, expected);
            }
        }
    };
}

export interface ExpectedGoToDefinition extends ExpectedBase {
    index: number,
    rangeIndex: number
}

export function expectGoToDefinition(services: LangiumServices, expectEqual: ExpectFunction): (expectedGoToDefinition: ExpectedGoToDefinition) => Promise<void> {
    return async expectedGoToDefinition => {
        const { output, indices, ranges } = replaceIndices(expectedGoToDefinition);
        const document = await parseDocument(services, output);
        const goToResolver = services.lsp.GoToResolver;
        const locationLink = await goToResolver.goToDefinition(document, textDocumentPositionParams(document, indices[expectedGoToDefinition.index])) ?? [];
        const expectedRange: Range = {
            start: document.textDocument.positionAt(ranges[expectedGoToDefinition.rangeIndex][0]),
            end: document.textDocument.positionAt(ranges[expectedGoToDefinition.rangeIndex][1])
        };
        expectEqual(locationLink.length, 1);
        expectEqual(locationLink[0].targetSelectionRange, expectedRange);
    };
}

export interface ExpectedFindReferences extends ExpectedBase {
    includeDeclaration: boolean
}

export function expectFindReferences(services: LangiumServices): (expectedFindReferences: ExpectedFindReferences) => Promise<void> {
    return async expectedFindReferences => {
        const { output, indices, ranges } = replaceIndices(expectedFindReferences);
        const document = await parseDocument(services, output);
        const expectedRanges: Range[] = [];
        ranges.forEach(range => {
            const expectedRange: Range = {start: document.textDocument.positionAt(range[0]), end: document.textDocument.positionAt(range[1])};
            expectedRanges.push(expectedRange);
        });
        const referenceFinder = services.lsp.ReferenceFinder;
        indices.forEach(async (index) => {
            const referenceParameters = referenceParams(document, index, expectedFindReferences.includeDeclaration);
            const references = await referenceFinder.findReferences(document, referenceParameters);

            expect(references.length).toBe(expectedRanges.length);
            references.forEach(ref => {
                expect(expectedRanges).toContainEqual(ref.range);
            });
        });
        clearDocuments(services);
    };
}

function referenceParams(document: LangiumDocument, offset: number, includeDeclaration: boolean): ReferenceParams {
    return {
        textDocument: { uri: document.textDocument.uri },
        position: document.textDocument.positionAt(offset),
        context: { includeDeclaration }
    };
}
export interface ExpectedHover extends ExpectedBase {
    index: number
    hover?: string
}

export function expectHover(services: LangiumServices, cb: ExpectFunction): (expectedHover: ExpectedHover) => Promise<void> {
    return async expectedHover => {
        const { output, indices } = replaceIndices(expectedHover);
        const document = await parseDocument(services, output);
        const hoverProvider = services.lsp.HoverProvider;
        const hover = await hoverProvider.getHoverContent(document, textDocumentPositionParams(document, indices[expectedHover.index]));
        const hoverContent = hover && MarkupContent.is(hover.contents) ? hover.contents.value : undefined;
        cb(hoverContent, expectedHover.hover);
    };
}

function textDocumentPositionParams(document: LangiumDocument, offset: number): TextDocumentPositionParams {
    return { textDocument: { uri: document.textDocument.uri }, position: document.textDocument.positionAt(offset) };
}

export async function parseDocument<T extends AstNode = AstNode>(services: LangiumServices, input: string): Promise<LangiumDocument<T>> {
    const document = await parseHelper<T>(services)(input);
    if (!document.parseResult) {
        throw new Error('Could not parse document');
    }
    return document;
}

function replaceIndices(base: ExpectedBase): { output: string, indices: number[], ranges: Array<[number, number]> } {
    const indices: number[] = [];
    const ranges: Array<[number, number]> = [];
    const rangeStack: number[] = [];
    const indexMarker = base.indexMarker || '<|>';
    const rangeStartMarker = base.rangeStartMarker || '<|';
    const rangeEndMarker = base.rangeEndMarker || '|>';
    const regex = new RegExp(`${escapeRegExp(indexMarker)}|${escapeRegExp(rangeStartMarker)}|${escapeRegExp(rangeEndMarker)}`);

    let matched = true;
    let input = base.text;

    while (matched) {
        const regexMatch = regex.exec(input);
        if (regexMatch) {
            const matchedString = regexMatch[0];
            switch (matchedString) {
                case indexMarker:
                    indices.push(regexMatch.index);
                    break;
                case rangeStartMarker:
                    rangeStack.push(regexMatch.index);
                    break;
                case rangeEndMarker: {
                    const rangeStart = rangeStack.pop() || 0;
                    ranges.push([rangeStart, regexMatch.index]);
                    break;
                }
            }
            input = input.substring(0, regexMatch.index) + input.substring(regexMatch.index + matchedString.length);
        } else {
            matched = false;
        }
    }

    return { output: input, indices, ranges: ranges.sort((a, b) => a[0] - b[0]) };
}

export interface ValidationResult<T extends AstNode = AstNode> {
    diagnostics: Diagnostic[];
    document: LangiumDocument<T>;
}

export function validationHelper<T extends AstNode = AstNode>(services: LangiumServices): (input: string) => Promise<ValidationResult<T>> {
    const parse = parseHelper<T>(services);
    return async (input) => {
        const document = await parse(input);
        return { document, diagnostics: await services.validation.DocumentValidator.validateDocument(document) };
    };
}

export type ExpectDiagnosticOptionsWithoutContent<T extends AstNode = AstNode> = ExpectDiagnosticCode & (ExpectDiagnosticAstOptions<T> | ExpectDiagnosticRangeOptions | ExpectDiagnosticOffsetOptions);
export type ExpectDiagnosticOptions<T extends AstNode = AstNode> = ExpectDiagnosticContent & ExpectDiagnosticOptionsWithoutContent<T>;

export interface ExpectDiagnosticContent {
    message?: string | RegExp
    severity?: DiagnosticSeverity;
}

export interface ExpectDiagnosticCode {
    code?: string;
}

export interface ExpectDiagnosticAstOptions<T extends AstNode> {
    node: T;
    property?: { name: Properties<T>, index?: number };
}

export interface ExpectDiagnosticRangeOptions {
    range: Range;
}

export interface ExpectDiagnosticOffsetOptions {
    offset: number
    length: number
}

export type Predicate<T> = (arg: T) => boolean;

function isRangeEqual(lhs: Range, rhs: Range): boolean {
    return lhs.start.character === rhs.start.character
        && lhs.start.line === rhs.start.line
        && lhs.end.character === rhs.end.character
        && lhs.end.line === rhs.end.line;
}

function filterByOptions<T extends AstNode = AstNode, N extends AstNode = AstNode>(validationResult: ValidationResult<T>, options: ExpectDiagnosticOptions<N>) {
    const filters: Array<Predicate<Diagnostic>> = [];
    if ('node' in options) {
        const cstNode = options.property
            ? findNodeForFeature(options.node.$cstNode, options.property.name, options.property.index)
            : options.node.$cstNode;
        if (!cstNode) {
            throw new Error('Cannot find the node!');
        }
        filters.push(d => isRangeEqual(cstNode.range, d.range));
    }
    if ('offset' in options) {
        const outer = {
            start: validationResult.document.textDocument.positionAt(options.offset),
            end: validationResult.document.textDocument.positionAt(options.offset + options.length - 1)
        };
        filters.push(d => isRangeEqual(outer, d.range));
    }
    if ('range' in options) {
        filters.push(d => isRangeEqual(options.range!, d.range));
    }
    if (options.code) {
        filters.push(d => d.code === options.code);
    }
    if (options.message) {
        if (typeof options.message === 'string') {
            filters.push(d => d.message === options.message);
        } else if (options.message instanceof RegExp) {
            const regexp = options.message as RegExp;
            filters.push(d => regexp.test(d.message));
        }
    }
    if (options.severity) {
        filters.push(d => d.severity === options.severity);
    }
    return validationResult.diagnostics.filter(diag => filters.every(holdsFor => holdsFor(diag)));
}

export function expectNoIssues<T extends AstNode = AstNode, N extends AstNode = AstNode>(validationResult: ValidationResult<T>, filterOptions?: ExpectDiagnosticOptions<N>): void {
    const filtered = filterOptions ? filterByOptions<T, N>(validationResult, filterOptions) : validationResult.diagnostics;
    expect(filtered).toHaveLength(0);
}

export function expectIssue<T extends AstNode = AstNode, N extends AstNode = AstNode>(validationResult: ValidationResult<T>, filterOptions?: ExpectDiagnosticOptions<N>): void {
    const filtered = filterOptions ? filterByOptions<T, N>(validationResult, filterOptions) : validationResult.diagnostics;
    expect(filtered).not.toHaveLength(0);
}

export function expectError<T extends AstNode = AstNode, N extends AstNode = AstNode>(validationResult: ValidationResult<T>, message: string | RegExp, filterOptions: ExpectDiagnosticOptionsWithoutContent<N>): void {
    const content: ExpectDiagnosticContent = {
        message,
        severity: DiagnosticSeverity.Error
    };
    expectIssue<T, N>(validationResult, {
        ...filterOptions,
        ...content,
    });
}
export function expectWarning<T extends AstNode = AstNode, N extends AstNode = AstNode>(validationResult: ValidationResult<T>, message: string | RegExp, filterOptions: ExpectDiagnosticOptionsWithoutContent<N>): void {
    const content: ExpectDiagnosticContent = {
        message,
        severity: DiagnosticSeverity.Warning
    };
    expectIssue<T, N>(validationResult, {
        ...filterOptions,
        ...content,
    });
}

<<<<<<< HEAD
export function clearDocuments(services: LangiumServices): void {
    const allDocs = services.shared.workspace.LangiumDocuments.all.map(x => x.uri).toArray();
    services.shared.workspace.DocumentBuilder.update([], allDocs);
=======
export interface DecodedSemanticTokensWithRanges {
    tokens: SemanticTokensDecoder.DecodedSemanticToken[];
    ranges: Array<[number, number]>;
}

export function highlightHelper<T extends AstNode = AstNode>(services: LangiumServices): (input: string) => Promise<DecodedSemanticTokensWithRanges> {
    const parse = parseHelper<T>(services);
    const tokenProvider = services.lsp.SemanticTokenProvider!;
    return async text => {
        const { output: input, ranges } = replaceIndices({
            text
        });
        const document = await parse(input);
        const params: SemanticTokensParams = { textDocument: { uri: document.textDocument.uri } };
        const tokens = tokenProvider.semanticHighlight(document, params, new CancellationTokenSource().token);
        return { tokens: SemanticTokensDecoder.decode(tokens, document), ranges };
    };
}

export interface DecodedTokenOptions {
    rangeIndex?: number;
    tokenType: SemanticTokenTypes;
}

export function expectSemanticToken(tokensWithRanges: DecodedSemanticTokensWithRanges, options: DecodedTokenOptions): void {
    const range = tokensWithRanges.ranges[options.rangeIndex || 0];
    const result = tokensWithRanges.tokens.filter(t => {
        return t.tokenType === options.tokenType && t.offset === range[0] && t.offset + t.text.length === range[1];
    });
    expect(result).toHaveLength(1);
>>>>>>> 388dc44d
}<|MERGE_RESOLUTION|>--- conflicted
+++ resolved
@@ -5,12 +5,8 @@
  ******************************************************************************/
 
 import {
-<<<<<<< HEAD
-    CompletionItem, Diagnostic, DiagnosticSeverity, DocumentSymbol, MarkupContent, Range, ReferenceParams, TextDocumentIdentifier, TextDocumentPositionParams
-=======
     CancellationTokenSource,
-    CompletionItem, Diagnostic, DiagnosticSeverity, DocumentSymbol, MarkupContent, Range, SemanticTokensParams, SemanticTokenTypes, TextDocumentIdentifier, TextDocumentPositionParams
->>>>>>> 388dc44d
+    CompletionItem, Diagnostic, DiagnosticSeverity, DocumentSymbol, MarkupContent, Range, ReferenceParams, SemanticTokensParams, SemanticTokenTypes, TextDocumentIdentifier, TextDocumentPositionParams
 } from 'vscode-languageserver';
 import { URI } from 'vscode-uri';
 import { LangiumServices } from '../services';
@@ -348,11 +344,11 @@
     });
 }
 
-<<<<<<< HEAD
 export function clearDocuments(services: LangiumServices): void {
     const allDocs = services.shared.workspace.LangiumDocuments.all.map(x => x.uri).toArray();
     services.shared.workspace.DocumentBuilder.update([], allDocs);
-=======
+}
+
 export interface DecodedSemanticTokensWithRanges {
     tokens: SemanticTokensDecoder.DecodedSemanticToken[];
     ranges: Array<[number, number]>;
@@ -383,5 +379,4 @@
         return t.tokenType === options.tokenType && t.offset === range[0] && t.offset + t.text.length === range[1];
     });
     expect(result).toHaveLength(1);
->>>>>>> 388dc44d
 }