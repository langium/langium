--- conflicted
+++ resolved
@@ -40,11 +40,7 @@
     }
 
     const validationResources = collectValidationResources(grammar);
-<<<<<<< HEAD
-
-=======
     const propertyMap = new MultiMap<string, Property>();
->>>>>>> 1394f745
     for (const [typeName, typeInfo] of validationResources.entries()) {
         if ('declared' in typeInfo && isInterface(typeInfo.declared)) {
             propertyMap.addAll(typeName, collectAllSuperProperties(typeInfo.declared, 'declared', validationResources).values());
