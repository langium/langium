/******************************************************************************
 * Copyright 2022 TypeFox GmbH
 * This program and the accompanying materials are made available under the
 * terms of the MIT License, which is available in the project root.
 ******************************************************************************/

import { Diagnostic, DiagnosticSeverity } from 'vscode-languageserver';
import { createLangiumGrammarServices, Grammar, LangiumDocument } from '../../src';
import { parseHelper } from '../../src/test';

const services = createLangiumGrammarServices();
const parser = parseHelper<Grammar>(services.grammar);

describe('checkReferenceToRuleButNotType', () => {

    const grammar = `
        grammar CrossRefs

        entry Model:
            'model' name=ID
            (elements+=Element)*;
        
        type AbstractElement = Reference | string;
        
        Element:
            Definition | Reference;
        
        Definition infers DefType:
            name=ID;
        Reference infers RefType:
            ref=[Definition];
        terminal ID: /[_a-zA-Z][\\w_]*/;
    `;

    let validationData: ValidatorData;

    beforeAll(async () => {
        validationData = await parseAndValidate(grammar);
    });

    test('CrossReference validation', () => {
        expectError(validationData, "Use the rule type 'DefType' instead of the typed rule name 'Definition' for cross references.", 'Definition');
    });

    test('AtomType validation', () => {
        expectError(validationData, "Use the rule type 'RefType' instead of the typed rule name 'Reference' for cross references.", 'Reference');
    });

});

<<<<<<< HEAD
describe('Check Rule Fragment Validation', () => {
    const grammar = `
    grammar g
    type Type = Fragment;
    fragment Fragment: name=ID;
=======
describe('Checked Named CrossRefs', () => {
    const grammar = `
    grammar g
    A: 'a' name=ID;
    B: 'b' name=[A];
>>>>>>> fc3cd3e5
    terminal ID: /[_a-zA-Z][\\w_]*/;
    `.trim();

    let validationData: ValidatorData;

    beforeAll(async () => {
        validationData = await parseAndValidate(grammar);
    });

<<<<<<< HEAD
    test('Rule Fragment Validation', () => {
        expectError(validationData, 'Cannot use rule fragments in types.', 'Fragment');
=======
    test('Named crossReference warning', () => {
        expectWarning(validationData, 'The "name" property is not recommended for cross-references.');
>>>>>>> fc3cd3e5
    });
});

interface ValidatorData {
    document: LangiumDocument;
    diagnostics: Diagnostic[];
}

async function parseAndValidate(grammar: string): Promise<ValidatorData> {
    const doc = await parser(grammar);
    const diagnostics = await services.grammar.validation.DocumentValidator.validateDocument(doc);
    return {
        document: doc,
        diagnostics: diagnostics
    };
}

function expecting(severity: DiagnosticSeverity) {
    return function(data: ValidatorData, msg: string, at?: string): void {
        const found: { msg?: string; at?: string } = {};
        for (const diagnostic of data.diagnostics.filter(d => d.severity === severity)) {
            if (diagnostic.message === msg) {
                found.msg = diagnostic.message;
                if (at) {
                    const diagnosticMarkedText = data.document.textDocument.getText(diagnostic.range);
                    found.at = diagnosticMarkedText;
                    if (at === diagnosticMarkedText) {
                        return;
                    }
                } else {
                    return;
                }
            }
        }
        expect(found.msg).toBe(msg);
        if (at) {
            expect(found.at).toBe(at);
        }
    };
}

const expectError = expecting(DiagnosticSeverity.Error);
const expectWarning = expecting(DiagnosticSeverity.Warning);<|MERGE_RESOLUTION|>--- conflicted
+++ resolved
@@ -48,19 +48,11 @@
 
 });
 
-<<<<<<< HEAD
 describe('Check Rule Fragment Validation', () => {
     const grammar = `
     grammar g
     type Type = Fragment;
     fragment Fragment: name=ID;
-=======
-describe('Checked Named CrossRefs', () => {
-    const grammar = `
-    grammar g
-    A: 'a' name=ID;
-    B: 'b' name=[A];
->>>>>>> fc3cd3e5
     terminal ID: /[_a-zA-Z][\\w_]*/;
     `.trim();
 
@@ -70,13 +62,27 @@
         validationData = await parseAndValidate(grammar);
     });
 
-<<<<<<< HEAD
     test('Rule Fragment Validation', () => {
         expectError(validationData, 'Cannot use rule fragments in types.', 'Fragment');
-=======
+    });
+});
+
+describe('Checked Named CrossRefs', () => {
+    const grammar = `
+    grammar g
+    A: 'a' name=ID;
+    B: 'b' name=[A];
+    terminal ID: /[_a-zA-Z][\\w_]*/;
+    `.trim();
+
+    let validationData: ValidatorData;
+
+    beforeAll(async () => {
+        validationData = await parseAndValidate(grammar);
+    });
+
     test('Named crossReference warning', () => {
         expectWarning(validationData, 'The "name" property is not recommended for cross-references.');
->>>>>>> fc3cd3e5
     });
 });
 
